--- conflicted
+++ resolved
@@ -140,48 +140,8 @@
   module Abbreviations : sig
     type t
 
-<<<<<<< HEAD
     val empty : t
     val add : t -> abbrev:Abbrev.t -> t
-=======
-  module Abbreviations : sig
-    module Abbrev_type : sig
-      (** [t] represents a graphical encoding of an abbreviational type *)
-      type t [@@deriving sexp_of, compare]
-
-      type structure =
-        | Var
-        | Former of t Type_former.t
-
-      (** [make_var ()] returns a fresh abbreviation type variable. *)
-      val make_var : unit -> t
-
-      (** [make_former former] returns a fresh abbreviation former for [former]. *)
-      val make_former : t Type_former.t -> t
-    end
-
-    module Abbreviation : sig
-      type t
-
-      val make
-        :  former:_ Type_former.t
-        -> rank:int
-        -> decomposable_positions:int list
-        -> productivity:
-             [ `Non_productive of int
-             | `Productive of Abbrev_type.t Type_former.t
-             ]
-        -> type_:Abbrev_type.t list * Abbrev_type.t Type_former.t
-        -> t
-    end
-
-    module Ctx : sig
-      type t
-
-      val empty : t
-      val add : t -> abbrev:Abbreviation.t -> t
-    end
->>>>>>> c3a1348f
   end
 
   module Solver : sig
@@ -196,12 +156,9 @@
       | `Unbound_constraint_variable of variable
       | `Rigid_variable_escape of Type_var.t
       | `Cannot_flexize of Type_var.t
-<<<<<<< HEAD
       | `Scope_escape of Type.t
       | `Non_rigid_equations
       | `Inconsistent_equations
-=======
->>>>>>> c3a1348f
       ]
 
     val solve
