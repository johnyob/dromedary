--- conflicted
+++ resolved
@@ -40,14 +40,6 @@
       (** Product (or "tuple") types. *)
   | Ttyp_constr of type_constr 
       (** Type constructors. *)
-<<<<<<< HEAD
-=======
-  | Ttyp_mu of string * type_expr
-      (** Alias, required for displaying equi-recursive types. *)
-  | Ttyp_where of type_expr * string * type_expr
-      (** Where, used for translation of core type to type expr 
-          (may be used in future for explicit sharing :) ) *)
->>>>>>> 7d3f2986
   | Ttyp_variant of type_expr 
       (** Polymorphic variant [ [ ... ] ] *)
   | Ttyp_row_cons of tag * type_expr * row 
