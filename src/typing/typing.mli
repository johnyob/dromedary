(*****************************************************************************)
(*                                                                           *)
(*                                Dromedary                                  *)
(*                                                                           *)
(*                Alistair O'Brien, University of Cambridge                  *)
(*                                                                           *)
(* Copyright 2021 Alistair O'Brien.                                          *)
(*                                                                           *)
(* All rights reserved. This file is distributed under the terms of the MIT  *)
(* license, as described in the file LICENSE.                                *)
(*                                                                           *)
(*****************************************************************************)

open! Import
open Constraint
module Types = Types
module Typedtree = Typedtree
module Env = Env

val infer_exp
  :  ?debug:bool
  -> env:Env.t
  -> abbrevs:Abbreviations.t
  -> Parsetree.expression
  -> (Typedtree.expression bound, Sexp.t) Result.t

val infer_str
  :  ?debug:bool
  -> Parsetree.structure
  -> (Typedtree.structure, Sexp.t) Result.t

module Private : sig
  module Constraint = Constraint
  module Computation = Computation
  module Infer_core = Infer_core
<<<<<<< HEAD
  module Algebra = Algebra
=======
  module Infer_structure = Infer_structure
>>>>>>> 7d3f2986

  val solve
    :  ?debug:bool
    -> abbrevs:Abbreviations.t
    -> 'a Constraint.t
    -> ('a, Sexp.t) Result.t
end<|MERGE_RESOLUTION|>--- conflicted
+++ resolved
@@ -33,11 +33,8 @@
   module Constraint = Constraint
   module Computation = Computation
   module Infer_core = Infer_core
-<<<<<<< HEAD
   module Algebra = Algebra
-=======
   module Infer_structure = Infer_structure
->>>>>>> 7d3f2986
 
   val solve
     :  ?debug:bool
