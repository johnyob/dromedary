(*****************************************************************************)
(*                                                                           *)
(*                                Dromedary                                  *)
(*                                                                           *)
(*                Alistair O'Brien, University of Cambridge                  *)
(*                                                                           *)
(* Copyright 2021 Alistair O'Brien.                                          *)
(*                                                                           *)
(* All rights reserved. This file is distributed under the terms of the MIT  *)
(* license, as described in the file LICENSE.                                *)
(*                                                                           *)
(*****************************************************************************)

open! Import

module Type_former = struct
  module T = struct
    type 'a t = Constr of 'a list * string [@@deriving sexp_of]

    let id (Constr (_, constr)) = String.hash constr

    module Traverse (F : Applicative.S) = struct
      open F

      let traverse (Constr (ts, constr)) ~f =
        all (List.map ~f ts) >>| fun ts -> Constr (ts, constr)


      let traverse2 (Constr (ts1, constr1)) (Constr (ts2, constr2)) ~f =
        let open List.Or_unequal_lengths in
        if String.(constr1 = constr2)
        then (
          match List.map2 ts1 ts2 ~f with
          | Ok ts -> `Ok (all ts >>| fun ts -> Constr (ts, constr1))
          | Unequal_lengths -> `Unequal_structure)
        else `Unequal_structure
    end
  end

  include T
  include Type_former.Make (T)

  module Ctx = struct
    type 'a t = unit [@@deriving sexp_of]
  end

  let iter2_exn ~ctx:_ = iter2_exn
end

module Metadata = struct
  type 'a t = unit [@@deriving sexp_of]

  let merge t1 _ = t1
end

module Unifier =
  Unifier (Structure.First_order (Structure.Of_former (Type_former)))

module Type = Unifier.Type

<<<<<<< HEAD
let unify = Unifier.unify ~expansive:() ~ctx:()
let make_flexible_var () = Unifier.Type.make Var

let make_rigid_var =
  let next_rigid = ref (-1) in
  fun () -> Unifier.Type.make
    (Structure
       (Constr
          ( []
          , "rigid"
            ^
            (Int.incr next_rigid;
             Int.to_string !next_rigid) )))


let ( @ ) f ts = Unifier.Type.make (Structure (Constr (ts, f)))
=======
let unify = Unifier.unify ~ctx:() 
let make_flexible_var () = Unifier.Type.make_flexible_var ()

let make_rigid_var () = Unifier.Type.make_rigid_var (Unifier.Rigid_var.make ()) ()

let ( @ ) f ts = Unifier.Type.make_former (Constr (ts, f)) ()
>>>>>>> c3a1348f

let print_type t =
  let content = Type.to_dot t in
  let out = Stdlib.open_out "/tmp/foo" in
  Stdlib.output_string out content;
  Stdlib.flush out;
  assert (
    Stdlib.Sys.command "graph-easy /tmp/foo --from graphviz --as boxart" = 0)


let%expect_test "Test unify : correctness 1" =
  let t1 = "P" @ [ make_rigid_var () ]
  and t2 = "P" @ [ make_flexible_var () ] in
  unify t1 t2;
  print_type t1;
  [%expect
    {|
<<<<<<< HEAD
      ┌────────────────────────────────┐
      │ (Structure (Constr () rigid0)) │
      └────────────────────────────────┘
        │
        │
        ▼
      ┌────────────────────────────────┐
      │  (Structure (Constr ("") P))   │
      └────────────────────────────────┘ |}]
=======
    ┌─────────────────┐
    │        0        │
    └─────────────────┘
      │
      │
      ▼
    ┌─────────────────┐
    │ (Constr ("") P) │
    └─────────────────┘ |}]
>>>>>>> c3a1348f

let%expect_test "Test unify : correctness 2" =
  let t1 = "P" @ [ "f" @ [ make_rigid_var (); make_flexible_var () ] ]
  and t2 =
    let y = make_flexible_var () in
    "P" @ [ "f" @ [ y; "g" @ [ y ] ] ]
  in
  unify t1 t2;
  print_type t1;
  [%expect
    {|
<<<<<<< HEAD
      ┌────────────────────────────────┐
      │ (Structure (Constr () rigid1)) │ ─┐
      └────────────────────────────────┘  │
        │                                 │
        │                                 │
        ▼                                 │
      ┌────────────────────────────────┐  │
      │  (Structure (Constr ("") g))   │  │
      └────────────────────────────────┘  │
        │                                 │
        │                                 │
        ▼                                 │
      ┌────────────────────────────────┐  │
      │ (Structure (Constr ("" "") f)) │ ◀┘
      └────────────────────────────────┘
        │
        │
        ▼
      ┌────────────────────────────────┐
      │  (Structure (Constr ("") P))   │
      └────────────────────────────────┘ |}]
=======
    ┌────────────────────┐
    │         1          │ ─┐
    └────────────────────┘  │
      │                     │
      │                     │
      ▼                     │
    ┌────────────────────┐  │
    │  (Constr ("") g)   │  │
    └────────────────────┘  │
      │                     │
      │                     │
      ▼                     │
    ┌────────────────────┐  │
    │ (Constr ("" "") f) │ ◀┘
    └────────────────────┘
      │
      │
      ▼
    ┌────────────────────┐
    │  (Constr ("") P)   │
    └────────────────────┘ |}]
>>>>>>> c3a1348f

let%expect_test "Test unify : correctness 3" =
  let t1 =
    let y = make_flexible_var () in
    "P" @ [ y; "f" @ [ y ] ]
  and t2 =
    let x = make_flexible_var () in
    "P" @ [ x; x ]
  in
  unify t1 t2;
  print_type t1;
  [%expect
    {|
         ┌────────────────────────────────┐
      ┌▶ │ (Structure (Constr ("" "") P)) │
      │  └────────────────────────────────┘
      │    ▲
      │    │
      │    │
      │  ┌────────────────────────────────┐
      │  │                                │ ───┐
      │  │  (Structure (Constr ("") f))   │    │
      └─ │                                │ ◀──┘
         └────────────────────────────────┘ |}]<|MERGE_RESOLUTION|>--- conflicted
+++ resolved
@@ -40,17 +40,6 @@
   include T
   include Type_former.Make (T)
 
-  module Ctx = struct
-    type 'a t = unit [@@deriving sexp_of]
-  end
-
-  let iter2_exn ~ctx:_ = iter2_exn
-end
-
-module Metadata = struct
-  type 'a t = unit [@@deriving sexp_of]
-
-  let merge t1 _ = t1
 end
 
 module Unifier =
@@ -58,7 +47,6 @@
 
 module Type = Unifier.Type
 
-<<<<<<< HEAD
 let unify = Unifier.unify ~expansive:() ~ctx:()
 let make_flexible_var () = Unifier.Type.make Var
 
@@ -75,14 +63,6 @@
 
 
 let ( @ ) f ts = Unifier.Type.make (Structure (Constr (ts, f)))
-=======
-let unify = Unifier.unify ~ctx:() 
-let make_flexible_var () = Unifier.Type.make_flexible_var ()
-
-let make_rigid_var () = Unifier.Type.make_rigid_var (Unifier.Rigid_var.make ()) ()
-
-let ( @ ) f ts = Unifier.Type.make_former (Constr (ts, f)) ()
->>>>>>> c3a1348f
 
 let print_type t =
   let content = Type.to_dot t in
@@ -100,7 +80,6 @@
   print_type t1;
   [%expect
     {|
-<<<<<<< HEAD
       ┌────────────────────────────────┐
       │ (Structure (Constr () rigid0)) │
       └────────────────────────────────┘
@@ -110,17 +89,6 @@
       ┌────────────────────────────────┐
       │  (Structure (Constr ("") P))   │
       └────────────────────────────────┘ |}]
-=======
-    ┌─────────────────┐
-    │        0        │
-    └─────────────────┘
-      │
-      │
-      ▼
-    ┌─────────────────┐
-    │ (Constr ("") P) │
-    └─────────────────┘ |}]
->>>>>>> c3a1348f
 
 let%expect_test "Test unify : correctness 2" =
   let t1 = "P" @ [ "f" @ [ make_rigid_var (); make_flexible_var () ] ]
@@ -132,7 +100,6 @@
   print_type t1;
   [%expect
     {|
-<<<<<<< HEAD
       ┌────────────────────────────────┐
       │ (Structure (Constr () rigid1)) │ ─┐
       └────────────────────────────────┘  │
@@ -154,29 +121,6 @@
       ┌────────────────────────────────┐
       │  (Structure (Constr ("") P))   │
       └────────────────────────────────┘ |}]
-=======
-    ┌────────────────────┐
-    │         1          │ ─┐
-    └────────────────────┘  │
-      │                     │
-      │                     │
-      ▼                     │
-    ┌────────────────────┐  │
-    │  (Constr ("") g)   │  │
-    └────────────────────┘  │
-      │                     │
-      │                     │
-      ▼                     │
-    ┌────────────────────┐  │
-    │ (Constr ("" "") f) │ ◀┘
-    └────────────────────┘
-      │
-      │
-      ▼
-    ┌────────────────────┐
-    │  (Constr ("") P)   │
-    └────────────────────┘ |}]
->>>>>>> c3a1348f
 
 let%expect_test "Test unify : correctness 3" =
   let t1 =
